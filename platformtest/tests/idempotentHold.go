--- conflicted
+++ resolved
@@ -22,11 +22,7 @@
 	`)
 
 	fs := fmt.Sprintf("%s/foo bar", ctx.RootDataset)
-<<<<<<< HEAD
-	v1 := fsversion(fs, "@1")
-=======
-	v1 := sendArgVersion(ctx, fs, "@1")
->>>>>>> 4e13ea46
+	v1 := fsversion(ctx, fs, "@1")
 
 	tag := "zrepl_platformtest"
 	err := zfs.ZFSHold(ctx, fs, v1, tag)
